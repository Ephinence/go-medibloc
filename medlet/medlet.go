package medlet

import (
	"github.com/medibloc/go-medibloc/core"
	"github.com/medibloc/go-medibloc/core/pb"
	"github.com/medibloc/go-medibloc/medlet/pb"
	"github.com/medibloc/go-medibloc/net"
	"github.com/medibloc/go-medibloc/rpc"
	"github.com/medibloc/go-medibloc/storage"
	"github.com/medibloc/go-medibloc/util/logging"
	"github.com/rcrowley/go-metrics"
	"github.com/sirupsen/logrus"
)

var (
	metricsMedstartGauge = metrics.GetOrRegisterGauge("med.start", nil)
)

// Medlet manages blockchain services.
type Medlet struct {
	config             *medletpb.Config
	genesis            *corepb.Genesis
	netService         net.Service
	rpc                *rpc.Server
	storage            storage.Storage
	blockManager       *core.BlockManager
	transactionManager *core.TransactionManager
	miner              *core.Miner
}

// New returns a new medlet.
func New(cfg *medletpb.Config) (*Medlet, error) {
	genesis, err := core.LoadGenesisConf(cfg.Chain.Genesis)
	if err != nil {
		logging.Console().WithFields(logrus.Fields{
			"path": cfg.Chain.Genesis,
			"err":  err,
		}).Fatal("Failed to load genesis config.")
		return nil, err
	}

	ns, err := net.NewMedService(cfg)
	if err != nil {
		logging.Console().WithFields(logrus.Fields{
			"err": err,
		}).Fatal("Failed to create net service.")
		return nil, err
	}

	rpc := rpc.New(cfg)

	stor, err := storage.NewLeveldbStorage(cfg.Chain.Datadir)
	if err != nil {
		logging.Console().WithFields(logrus.Fields{
			"err": err,
		}).Fatal("Failed to create leveldb storage.")
		return nil, err
	}

	bm, err := core.NewBlockManager(cfg)
	if err != nil {
		logging.Console().WithFields(logrus.Fields{
			"err": err,
		}).Fatal("Failed to create BlockManager.")
		return nil, err
	}

	tm := core.NewTransactionManager(cfg)

	return &Medlet{
		config:             cfg,
		genesis:            genesis,
		netService:         ns,
		rpc:                rpc,
		storage:            stor,
		blockManager:       bm,
		transactionManager: tm,
	}, nil
}

// Setup sets up medlet.
func (m *Medlet) Setup() error {
	logging.Console().Info("Setting up Medlet...")

<<<<<<< HEAD
	m.netService, err = mednet.NewMedServiceFromMedlet(m)
=======
	m.rpc.Setup(m.blockManager, m.transactionManager)

	err := m.blockManager.Setup(m.genesis, m.storage, m.netService)
>>>>>>> d56c6cdf
	if err != nil {
		logging.Console().WithFields(logrus.Fields{
			"err": err,
		}).Fatal("Failed to setup BlockManager.")
		return err
	}

	m.transactionManager.Setup(m.netService)

	logging.Console().Info("Set up Medlet.")
	return nil
}

// Start starts the services of the medlet.
func (m *Medlet) Start() error {
	err := m.netService.Start()
	if err != nil {
		logging.Console().WithFields(logrus.Fields{
			"err": err,
		}).Fatal("Failed to start net service.")
		return err
	}

	err = m.rpc.Start()
	if err != nil {
		logging.Console().WithFields(logrus.Fields{
			"err": err,
		}).Fatal("Failed to start rpc service.")
		return err
	}

	m.blockManager.Start()

	m.transactionManager.Start()

	// TODO @cl9200 Change to miner in consensus package.
	if m.Config().Chain.StartMine {
		m.miner = core.StartMiner(m.netService, m.blockManager, m.transactionManager)
	}

	metricsMedstartGauge.Update(1)

	logging.Console().Info("Started Medlet.")
	return nil
}

// Stop stops the services of the medlet.
func (m *Medlet) Stop() {
	m.netService.Stop()

	m.blockManager.Stop()

	m.transactionManager.Stop()

	m.rpc.Stop()

	// TODO @cl9200 Change to miner in consensus package.
	if m.miner != nil {
		m.miner.StopMiner()
	}

	logging.Console().Info("Stopped Medlet.")
}

// Config returns medlet configuration.
func (m *Medlet) Config() *medletpb.Config {
	return m.config
}

// Genesis returns genesis config.
func (m *Medlet) Genesis() *corepb.Genesis {
	return m.genesis
}

// NetService returns NetService.
func (m *Medlet) NetService() net.Service {
	return m.netService
}

// RPC returns RPC.
func (m *Medlet) RPC() *rpc.Server {
	return m.rpc
}

// Storage returns storage.
func (m *Medlet) Storage() storage.Storage {
	return m.storage
}

// BlockManager returns BlockManager.
func (m *Medlet) BlockManager() *core.BlockManager {
	return m.blockManager
}

// TransactionManager returns TransactionManager.
func (m *Medlet) TransactionManager() *core.TransactionManager {
	return m.transactionManager
}<|MERGE_RESOLUTION|>--- conflicted
+++ resolved
@@ -82,13 +82,9 @@
 func (m *Medlet) Setup() error {
 	logging.Console().Info("Setting up Medlet...")
 
-<<<<<<< HEAD
-	m.netService, err = mednet.NewMedServiceFromMedlet(m)
-=======
 	m.rpc.Setup(m.blockManager, m.transactionManager)
 
 	err := m.blockManager.Setup(m.genesis, m.storage, m.netService)
->>>>>>> d56c6cdf
 	if err != nil {
 		logging.Console().WithFields(logrus.Fields{
 			"err": err,
