--- conflicted
+++ resolved
@@ -22,12 +22,10 @@
 	"crypto/rand"
 	"math/big"
 
-<<<<<<< HEAD
+	"time"
+
 	goNet "net"
 	"strings"
-=======
-	"time"
->>>>>>> 425b273b
 
 	"github.com/medibloc/go-medibloc/common"
 	"github.com/medibloc/go-medibloc/consensus/dpos"
@@ -372,8 +370,10 @@
 // NewMockMedlet returns MockMedlet.
 func NewMockMedlet(t *testing.T) *MockMedlet {
 	cfg := &medletpb.Config{
+		Global:&medletpb.GlobalConfig{
+			ChainId:  ChainID,
+		},
 		Chain: &medletpb.ChainConfig{
-			ChainId:  ChainID,
 			Coinbase: "02fc22ea22d02fc2469f5ec8fab44bc3de42dda2bf9ebc0c0055a9eb7df579056c",
 			Miner:    "02fc22ea22d02fc2469f5ec8fab44bc3de42dda2bf9ebc0c0055a9eb7df579056c",
 		},
@@ -396,15 +396,6 @@
 	consensus.Setup(bm, tm)
 
 	return &MockMedlet{
-<<<<<<< HEAD
-		config: &medletpb.Config{
-			Global: &medletpb.GlobalConfig{
-				ChainId: ChainID,
-			},
-		},
-		storage: stor,
-		genesis: genesis,
-=======
 		config:    cfg,
 		storage:   stor,
 		genesis:   genesisConf,
@@ -413,7 +404,6 @@
 		tm:        tm,
 		consensus: consensus,
 		dynasties: dynasties,
->>>>>>> 425b273b
 	}
 }
 
@@ -437,7 +427,27 @@
 	return m.ns
 }
 
-<<<<<<< HEAD
+
+// Consensus returns Consensus.
+func (m *MockMedlet) Consensus() core.Consensus {
+	return m.consensus
+}
+
+// TransactionManager returns TransactionManager.
+func (m *MockMedlet) TransactionManager() *core.TransactionManager {
+	return m.tm
+}
+
+// BlockManager returns BlockManager.
+func (m *MockMedlet) BlockManager() *core.BlockManager {
+	return m.bm
+}
+
+// Dynasties returns Dynasties.
+func (m *MockMedlet) Dynasties() Dynasties {
+	return m.dynasties
+}
+
 //FindRandomListenPorts returns empty ports
 func FindRandomListenPorts(n int) (ports []string) {
 	listens := make([]goNet.Listener, 0)
@@ -451,24 +461,4 @@
 		listens[i].Close()
 	}
 	return ports
-=======
-// Consensus returns Consensus.
-func (m *MockMedlet) Consensus() core.Consensus {
-	return m.consensus
-}
-
-// TransactionManager returns TransactionManager.
-func (m *MockMedlet) TransactionManager() *core.TransactionManager {
-	return m.tm
-}
-
-// BlockManager returns BlockManager.
-func (m *MockMedlet) BlockManager() *core.BlockManager {
-	return m.bm
-}
-
-// Dynasties returns Dynasties.
-func (m *MockMedlet) Dynasties() Dynasties {
-	return m.dynasties
->>>>>>> 425b273b
 }