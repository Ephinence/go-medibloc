// Copyright (C) 2018  MediBloc
//
// This program is free software: you can redistribute it and/or modify
// it under the terms of the GNU General Public License as published by
// the Free Software Foundation, either version 3 of the License, or
// (at your option) any later version.
//
// This program is distributed in the hope that it will be useful,
// but WITHOUT ANY WARRANTY; without even the implied warranty of
// MERCHANTABILITY or FITNESS FOR A PARTICULAR PURPOSE.  See the
// GNU General Public License for more details.
//
// You should have received a copy of the GNU General Public License
// along with this program.  If not, see <https://www.gnu.org/licenses/>.

package blockutil

import (
	"math/big"
	"testing"

	coreState "github.com/medibloc/go-medibloc/core/state"
	transaction "github.com/medibloc/go-medibloc/core/transaction"
	"github.com/medibloc/go-medibloc/util"

	"github.com/medibloc/go-medibloc/core"
	"github.com/medibloc/go-medibloc/crypto"
	"github.com/medibloc/go-medibloc/crypto/signature"
	"github.com/medibloc/go-medibloc/crypto/signature/algorithm"
	"github.com/stretchr/testify/require"
)

const (
	defaultSignAlg = algorithm.SECP256K1
)

var unitMed = util.NewUint128FromUint(1000000000000)

func signer(t *testing.T, key signature.PrivateKey) signature.Signature {
	signer, err := crypto.NewSignature(defaultSignAlg)
	require.NoError(t, err)
	signer.InitSign(key)
	return signer
}

<<<<<<< HEAD
//Points returns bandwidth usage of a transaction.
func Points(t *testing.T, tx *coreState.Transaction, b *core.Block) *util.Uint128 {
	execTx, err := transaction.NewExecutableTx(tx)
=======
// Points returns bandwidth usage of a transaction.
func Points(t *testing.T, tx *core.Transaction, b *core.Block) *util.Uint128 {
	execTx, err := core.TxConv(tx)
	require.NoError(t, err)
	cpu, net := execTx.Bandwidth()
	require.NoError(t, err)

	cpuPoints, err := b.State().CPUPrice().Mul(util.NewUint128FromUint(cpu))
	require.NoError(t, err)
	netPoints, err := b.State().NetPrice().Mul(util.NewUint128FromUint(net))
>>>>>>> eab1703d
	require.NoError(t, err)

	points, err := execTx.CalcPoints(b.State().Price())
	require.NoError(t, err)

	return points
}

// FloatToUint128 covert float to uint128 (precision is only 1e-03)
func FloatToUint128(t *testing.T, med float64) *util.Uint128 {
	value, err := unitMed.MulWithRat(big.NewRat(int64(med*1000), 1000))
	require.NoError(t, err)
	return value
}<|MERGE_RESOLUTION|>--- conflicted
+++ resolved
@@ -43,22 +43,9 @@
 	return signer
 }
 
-<<<<<<< HEAD
 //Points returns bandwidth usage of a transaction.
 func Points(t *testing.T, tx *coreState.Transaction, b *core.Block) *util.Uint128 {
 	execTx, err := transaction.NewExecutableTx(tx)
-=======
-// Points returns bandwidth usage of a transaction.
-func Points(t *testing.T, tx *core.Transaction, b *core.Block) *util.Uint128 {
-	execTx, err := core.TxConv(tx)
-	require.NoError(t, err)
-	cpu, net := execTx.Bandwidth()
-	require.NoError(t, err)
-
-	cpuPoints, err := b.State().CPUPrice().Mul(util.NewUint128FromUint(cpu))
-	require.NoError(t, err)
-	netPoints, err := b.State().NetPrice().Mul(util.NewUint128FromUint(net))
->>>>>>> eab1703d
 	require.NoError(t, err)
 
 	points, err := execTx.CalcPoints(b.State().Price())
