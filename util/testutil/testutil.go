--- conflicted
+++ resolved
@@ -109,11 +109,7 @@
 	conf = &corepb.Genesis{
 		Meta: &corepb.GenesisMeta{
 			ChainId:     ChainID,
-<<<<<<< HEAD
-			DynastySize: uint32(dynastySize),
-=======
 			//DynastySize: dpos.DynastySize,
->>>>>>> 1b8ddcd2
 		},
 		Consensus: &corepb.GenesisConsensus{
 			Dpos: &corepb.GenesisConsensusDpos{
@@ -125,13 +121,9 @@
 
 	var dynasty []string
 	var tokenDist []*corepb.GenesisTokenDistribution
-<<<<<<< HEAD
-	for i := 0; i < dynastySize; i++ {
-=======
 
 	//TODO @drsleepytiger: DynastySize for test configuration is hard coded.
 	for i := 0; i < DynastySize; i++ {
->>>>>>> 1b8ddcd2
 		keypair := NewAddrKeyPair(t)
 		dynasty = append(dynasty, keypair.Addr.Hex())
 		tokenDist = append(tokenDist, &corepb.GenesisTokenDistribution{
