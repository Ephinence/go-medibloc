// Copyright (C) 2018  MediBloc
//
// This program is free software: you can redistribute it and/or modify
// it under the terms of the GNU General Public License as published by
// the Free Software Foundation, either version 3 of the License, or
// (at your option) any later version.
//
// This program is distributed in the hope that it will be useful,
// but WITHOUT ANY WARRANTY; without even the implied warranty of
// MERCHANTABILITY or FITNESS FOR A PARTICULAR PURPOSE.  See the
// GNU General Public License for more details.
//
// You should have received a copy of the GNU General Public License
// along with this program.  If not, see <https://www.gnu.org/licenses/>

package rpc

import (
	"github.com/gogo/protobuf/proto"
	"github.com/medibloc/go-medibloc/common"
	"github.com/medibloc/go-medibloc/common/trie"
<<<<<<< HEAD
	"github.com/medibloc/go-medibloc/consensus/dpos"
=======
>>>>>>> 92afa23f
	"github.com/medibloc/go-medibloc/core"
	"github.com/medibloc/go-medibloc/core/pb"
	"github.com/medibloc/go-medibloc/crypto/signature/algorithm"
	"github.com/medibloc/go-medibloc/rpc/pb"
	"github.com/medibloc/go-medibloc/util"
	"github.com/medibloc/go-medibloc/util/byteutils"
	"golang.org/x/net/context"
	"google.golang.org/grpc/codes"
	"google.golang.org/grpc/status"
)

<<<<<<< HEAD
func candidate2rpcCandidate(candidate *core.Account) (*rpcpb.Candidate, error) {
	return &rpcpb.Candidate{
		Address:   candidate.Address.Hex(),
		Collatral: candidate.Collateral.String(),
		VotePower: candidate.VotePower.String(),
	}, nil
}
func coreAcc2rpcAcc(acc *core.Account) (*rpcpb.GetAccountStateResponse, error) {
	var txsFrom []string
	var txsTo []string
	for _, hash := range acc.TxsFromSlice() {
		txsFrom = append(txsFrom, byteutils.Bytes2Hex(hash))
	}
	for _, hash := range acc.TxsToSlice() {
		txsTo = append(txsTo, byteutils.Bytes2Hex(hash))
	}
	return &rpcpb.GetAccountStateResponse{
		Address:       acc.Address.Hex(),
		Balance:       acc.Balance.String(),
		CertsIssued:   nil, // TODO @ggomma
		CertsReceived: nil, // TODO @ggomma
		Nonce:         acc.Nonce,
		Records:       nil, // TODO @ggomma
		Vesting:       acc.Vesting.String(),
		//Voted:         byteutils.Bytes2Hex(acc.Voted),
		TxsSend: txsFrom,
		TxsGet:  txsTo,
	}, nil
}

func corePbTx2rpcPbTx(pbTx *corepb.Transaction, executed bool) (*rpcpb.TransactionResponse, error) {
	value, err := util.NewUint128FromFixedSizeByteSlice(pbTx.Value)
	if err != nil {
		return nil, err
	}
	return &rpcpb.TransactionResponse{
		Hash:      byteutils.Bytes2Hex(pbTx.Hash),
		From:      byteutils.Bytes2Hex(pbTx.From),
		To:        byteutils.Bytes2Hex(pbTx.To),
		Value:     value.String(),
		Timestamp: pbTx.Timestamp,
		Data: &rpcpb.TransactionData{
			Type:    pbTx.TxType,
			Payload: string(pbTx.Payload),
		},
		Nonce:     pbTx.Nonce,
		ChainId:   pbTx.ChainId,
		Alg:       pbTx.Alg,
		Sign:      byteutils.Bytes2Hex(pbTx.Sign),
		PayerSign: byteutils.Bytes2Hex(pbTx.PayerSign),
		Executed:  executed,
	}, nil
}

func corePbBlock2rpcPbBlock(pbBlock *corepb.Block) (*rpcpb.BlockResponse, error) {
	var rpcPbTxs []*rpcpb.TransactionResponse
	for _, pbTx := range pbBlock.GetTransactions() {
		rpcPbTx, err := corePbTx2rpcPbTx(pbTx, true)
		if err != nil {
			return nil, err
		}
		rpcPbTxs = append(rpcPbTxs, rpcPbTx)
	}

	return &rpcpb.BlockResponse{
		Hash:       byteutils.Bytes2Hex(pbBlock.Header.Hash),
		ParentHash: byteutils.Bytes2Hex(pbBlock.Header.ParentHash),
		Coinbase:   byteutils.Bytes2Hex(pbBlock.Header.Coinbase),
		Timestamp:  pbBlock.Header.Timestamp,
		ChainId:    pbBlock.Header.ChainId,
		Alg:        pbBlock.Header.Alg,
		Sign:       byteutils.Bytes2Hex(pbBlock.Header.Sign),
		AccsRoot:   byteutils.Bytes2Hex(pbBlock.Header.AccStateRoot),
		//TxsRoot:       byteutils.Bytes2Hex(pbBlock.Header.TxsRoot),
		UsageRoot: byteutils.Bytes2Hex(pbBlock.Header.UsageRoot),
		//RecordsRoot:   byteutils.Bytes2Hex(pbBlock.Header.RecordsRoot),
		ConsensusRoot: byteutils.Bytes2Hex(pbBlock.Header.DposRoot),
		Transactions:  rpcPbTxs,
		Height:        pbBlock.Height,
	}, nil
}

func generatePayloadBuf(txData *rpcpb.TransactionData) ([]byte, error) {
	var addRecord *core.AddRecordPayload
	var addCertification *core.AddCertificationPayload
	var revokeCertification *core.RevokeCertificationPayload

	switch txData.Type {
	case core.TxOpTransfer:
		return nil, nil
	case core.TxOpAddRecord:
		json.Unmarshal([]byte(txData.Payload), &addRecord)
		payload := &core.AddRecordPayload{RecordHash: addRecord.RecordHash}
		payloadBuf, err := payload.ToBytes()
		if err != nil {
			return nil, err
		}
		return payloadBuf, nil
	case core.TxOpVest:
		return nil, nil
	case core.TxOpWithdrawVesting:
		return nil, nil
	case core.TxOpAddCertification:
		json.Unmarshal([]byte(txData.Payload), &addCertification)
		payload := &core.AddCertificationPayload{
			IssueTime:       addCertification.IssueTime,
			ExpirationTime:  addCertification.ExpirationTime,
			CertificateHash: addCertification.CertificateHash,
		}
		payloadBuf, err := payload.ToBytes()
		if err != nil {
			return nil, err
		}
		return payloadBuf, nil
	case core.TxOpRevokeCertification:
		json.Unmarshal([]byte(txData.Payload), &revokeCertification)
		payload := core.NewRevokeCertificationPayload(revokeCertification.CertificateHash)
		payloadBuf, err := payload.ToBytes()
		if err != nil {
			return nil, err
		}
		return payloadBuf, nil
	case dpos.TxOpBecomeCandidate:
		return nil, nil
	case dpos.TxOpQuitCandidacy:
		return nil, nil
	case dpos.TxOpVote:
		return nil, nil
	}
	return nil, status.Error(codes.InvalidArgument, ErrMsgInvalidDataType)
}

=======
>>>>>>> 92afa23f
// APIService is blockchain api rpc service.
type APIService struct {
	bm *core.BlockManager
	tm *core.TransactionManager
	ee *core.EventEmitter
}

func newAPIService(bm *core.BlockManager, tm *core.TransactionManager, ee *core.EventEmitter) *APIService {
	return &APIService{
		bm: bm,
		tm: tm,
		ee: ee,
	}
}

// GetAccount handles GetAccount rpc.
func (s *APIService) GetAccount(ctx context.Context, req *rpcpb.GetAccountRequest) (*rpcpb.GetAccountResponse, error) {
	var block *core.Block
	var err error

	switch req.Type {
	case GENESIS:
		block, err = s.bm.BlockByHeight(1)
		if err != nil {
			return nil, status.Error(codes.InvalidArgument, ErrMsgInternalError)
		}
	case CONFIRMED:
		block = s.bm.LIB()
	case TAIL:
		block = s.bm.TailBlock()
	default:
		block, err = s.bm.BlockByHeight(req.Height)
		if err != nil {
			return nil, status.Error(codes.InvalidArgument, ErrMsgInvalidBlockHeight)
		}
	}
	if block == nil {
		return nil, status.Error(codes.InvalidArgument, ErrMsgInternalError)
	}

	acc, err := block.State().GetAccount(common.HexToAddress(req.Address))
	if err != nil {
		return coreAccount2rpcAccount(nil, req.Address), nil
	}
<<<<<<< HEAD
	return &rpcpb.GetAccountStateResponse{
		Address: acc.Address.Hex(),
		Balance: acc.Balance.String(),
		//CertsIssued:   byteutils.BytesSlice2HexSlice(acc.CertsIssued()),
		//CertsReceived: byteutils.BytesSlice2HexSlice(acc.CertsReceived()),
		Nonce: acc.Nonce,
		//Records:       byteutils.BytesSlice2HexSlice(acc.Records()),
		Vesting: acc.Vesting.String(),
		//Voted:         byteutils.Bytes2Hex(acc.Voted()),
		//TxsSend:       byteutils.BytesSlice2HexSlice(acc.TxsFrom()),
		//TxsGet:        byteutils.BytesSlice2HexSlice(acc.TxsTo()),
	}, nil
=======
	return coreAccount2rpcAccount(acc, req.Address), nil
>>>>>>> 92afa23f
}

// GetBlock returns block
func (s *APIService) GetBlock(ctx context.Context, req *rpcpb.GetBlockRequest) (*rpcpb.GetBlockResponse, error) {
	var block *core.Block
	var err error

	if len(req.Hash) == 64 {
		block = s.bm.BlockByHash(byteutils.FromHex(req.Hash))
		if block == nil {
			return nil, status.Error(codes.Internal, ErrMsgBlockNotFound)
		}
		return coreBlock2rpcBlock(block), nil
	}

	switch req.Type {
	case GENESIS:
		block, err = s.bm.BlockByHeight(1)
		if err != nil {
			return nil, status.Error(codes.InvalidArgument, ErrMsgInternalError)
		}
	case CONFIRMED:
		block = s.bm.LIB()
	case TAIL:
		block = s.bm.TailBlock()
	default:
		block, err = s.bm.BlockByHeight(req.Height)
		if err != nil {
			return nil, status.Error(codes.InvalidArgument, ErrMsgInvalidBlockHeight)
		}
	}
	if block == nil {
		return nil, status.Error(codes.InvalidArgument, ErrMsgInternalError)
	}

	return coreBlock2rpcBlock(block), nil
}

// GetCandidates returns all candidates
func (s *APIService) GetCandidates(ctx context.Context, req *rpcpb.NonParamRequest) (*rpcpb.GetCandidatesResponse, error) {
	var rpcCandidates []*rpcpb.Candidate
	block := s.bm.TailBlock()

	candidates, err := block.State().GetCandidates()
	if err != nil {
		return nil, status.Error(codes.Internal, ErrMsgInternalError)
	}
	for _, candidate := range candidates {
<<<<<<< HEAD
		acc, err := block.State().AccState().GetAccount(candidate)
		if err != nil {
			return nil, status.Error(codes.Internal, ErrMsgConvertAccountFailed)
		}
		rpcCandidate, err := candidate2rpcCandidate(acc)
=======
		rpcCandidate, err := dposCandidate2rpcCandidate(candidate)
>>>>>>> 92afa23f
		if err != nil {
			return nil, status.Error(codes.Internal, ErrMsgConvertAccountFailed)
		}
		rpcCandidates = append(rpcCandidates, rpcCandidate)
	}
	return &rpcpb.GetCandidatesResponse{
		Candidates: rpcCandidates,
	}, nil
}

// GetDynasty returns all dynasty accounts
func (s *APIService) GetDynasty(ctx context.Context, req *rpcpb.NonParamRequest) (*rpcpb.GetDynastyResponse, error) {
	var addresses []string

	block := s.bm.TailBlock()

	addrs, err := block.State().GetDynasty()
	if err != nil {
		return nil, status.Error(codes.Internal, ErrMsgInternalError)
	}
	for _, addr := range addrs {
<<<<<<< HEAD
		acc, err := block.State().GetAccount(addr)
		if err != nil {
			return nil, status.Error(codes.Internal, ErrMsgConvertAccountFailed)
		}

		rpcAcc, err := coreAcc2rpcAcc(acc)
		if err != nil {
			return nil, status.Error(codes.Internal, ErrMsgConvertAccountFailed)
		}
		rpcAccs = append(rpcAccs, rpcAcc)
=======
		addresses = append(addresses, addr.Hex())
>>>>>>> 92afa23f
	}

	return &rpcpb.GetDynastyResponse{
		Addresses: addresses,
	}, nil
}

// GetMedState return mednet state
func (s *APIService) GetMedState(ctx context.Context, req *rpcpb.NonParamRequest) (*rpcpb.GetMedStateResponse, error) {
	tailBlock := s.bm.TailBlock()
	lib := s.bm.LIB()

	return &rpcpb.GetMedStateResponse{
		ChainId: tailBlock.ChainID(),
		Tail:    byteutils.Bytes2Hex(tailBlock.Hash()),
		Height:  tailBlock.Height(),
		LIB:     byteutils.Bytes2Hex(lib.Hash()),
	}, nil
}

<<<<<<< HEAD
// GetCurrentAccountTransactions returns transactions of the account
func (s *APIService) GetCurrentAccountTransactions(ctx context.Context,
	req *rpcpb.GetCurrentAccountTransactionsRequest) (*rpcpb.TransactionsResponse, error) {
	var txs []*rpcpb.TransactionResponse

	address := common.HexToAddress(req.Address)
	poolTxs := s.tm.GetByAddress(address)
	tailBlock := s.bm.TailBlock()

	for _, tx := range poolTxs {
		corePbTx, err := tx.ToProto()
		if err != nil {
			continue
		}
		rpcPbTx, err := corePbTx2rpcPbTx(corePbTx.(*corepb.Transaction), false)
		if err != nil {
			continue
		}
		txs = append(txs, rpcPbTx)
		// Add send transaction twice if the address of from is as same as the address of to
		if tx.TxType() == core.TxOpTransfer && tx.From() == tx.To() {
			txs = append(txs, rpcPbTx)
		}
	}

	if tailBlock != nil {
		acc, err := tailBlock.State().GetAccount(address)
		if err == nil {
			txList := append(acc.TxsToSlice(), acc.TxsFromSlice()...)
			for _, hash := range txList {
				pbTx := new(corepb.Transaction)
				pb, err := tailBlock.State().DataState().GetTx(hash)
				if err != nil {
					continue
				}
				err = proto.Unmarshal(pb, pbTx)
				if err != nil {
					continue
				}
				rpcPbTx, err := corePbTx2rpcPbTx(pbTx, true)
				if err != nil {
					continue
				}
				txs = append(txs, rpcPbTx)
			}
		}
	}
=======
// GetPendingTransactions sends all transactions in the transaction pool
func (s *APIService) GetPendingTransactions(ctx context.Context, req *rpcpb.NonParamRequest) (*rpcpb.GetTransactionsResponse, error) {
	txs := core.Transactions(s.tm.GetAll())
	rpcTxs := coreTxs2rpcTxs(txs, false)
>>>>>>> 92afa23f

	return &rpcpb.GetTransactionsResponse{
		Transactions: rpcTxs,
	}, nil
}

// GetTransaction returns transaction
func (s *APIService) GetTransaction(ctx context.Context, req *rpcpb.GetTransactionRequest) (*rpcpb.GetTransactionResponse, error) {
	if len(req.Hash) != 64 {
		return nil, status.Error(codes.NotFound, ErrMsgInvalidTxHash)
	}

	tailBlock := s.bm.TailBlock()
	if tailBlock == nil {
		return nil, status.Error(codes.NotFound, ErrMsgInternalError)
	}

	executed := true
	tx := new(core.Transaction)
	txHash := byteutils.Hex2Bytes(req.Hash)
<<<<<<< HEAD

	pbTx := new(corepb.Transaction)
	pb, err := tailBlock.State().DataState().GetTx(txHash)
=======
	pb, err := tailBlock.State().GetTx(txHash)
	// If tx is in txPool
>>>>>>> 92afa23f
	if err != nil {
		if err != trie.ErrNotFound {
			return nil, status.Error(codes.Internal, ErrMsgGetTransactionFailed)
		}
		// Get tx from txPool (type *Transaction)
		tx = s.tm.Get(txHash)
		if tx == nil {
			return nil, status.Error(codes.NotFound, ErrMsgTransactionNotFound)
		}
		executed = false
	} else { // If tx is already included in a block
		pbTx := new(corepb.Transaction)
		err = proto.Unmarshal(pb, pbTx)
		if err != nil {
			return nil, status.Error(codes.Internal, ErrMsgUnmarshalTransactionFailed)
		}
		err := tx.FromProto(pbTx)
		if err != nil {
			return nil, status.Error(codes.Internal, ErrMsgUnmarshalTransactionFailed)
		}
	}

	return coreTx2rpcTx(tx, executed), nil
}

// GetAccountTransactions returns transactions of the account
func (s *APIService) GetAccountTransactions(ctx context.Context,
	req *rpcpb.GetAccountTransactionsRequest) (*rpcpb.GetTransactionsResponse, error) {
	var txs []*rpcpb.GetTransactionResponse

	address := common.HexToAddress(req.Address)
	poolTxs := s.tm.GetByAddress(address)
	for _, tx := range poolTxs {
		txs = append(txs, coreTx2rpcTx(tx, false))
		// Add send transaction twice if the address of from is as same as the address of to
		if tx.Type() == core.TxOpTransfer && tx.From() == tx.To() {
			txs = append(txs, coreTx2rpcTx(tx, false))
		}
	}

	tailBlock := s.bm.TailBlock()
	if tailBlock == nil {
		return nil, status.Error(codes.InvalidArgument, ErrMsgInternalError)
	}

	acc, err := tailBlock.State().GetAccount(address)
	if err != nil {
		return nil, status.Error(codes.InvalidArgument, ErrMsgInternalError)
	}
	if acc != nil {
		txList := append(acc.TxsTo(), acc.TxsFrom()...)
		for _, hash := range txList {
			tx := new(core.Transaction)
			pb, err := tailBlock.State().GetTx(hash)
			if err != nil {
				return nil, status.Error(codes.InvalidArgument, ErrMsgInternalError)
			}
			pbTx := new(corepb.Transaction)
			err = proto.Unmarshal(pb, pbTx)
			if err != nil {
				return nil, status.Error(codes.Internal, ErrMsgUnmarshalTransactionFailed)
			}
			err = tx.FromProto(pbTx)
			if err != nil {
				return nil, status.Error(codes.InvalidArgument, ErrMsgInternalError)
			}
			txs = append(txs, coreTx2rpcTx(tx, true))
		}
	}

	return &rpcpb.GetTransactionsResponse{
		Transactions: txs,
	}, nil
}

// SendTransaction sends transaction
func (s *APIService) SendTransaction(ctx context.Context, req *rpcpb.SendTransactionRequest) (*rpcpb.SendTransactionResponse, error) {
	value, err := util.NewUint128FromString(req.Value)
	if err != nil {
		return nil, status.Error(codes.InvalidArgument, ErrMsgInvalidTxValue)
	}
	payloadBuf, err := rpcPayload2payloadBuffer(req.Data)
	if err != nil {
		return nil, status.Error(codes.InvalidArgument, ErrMsgInvalidTxDataPayload)
	}
	var tx *core.Transaction

	tx.SetTxType(req.Data.Type)
	tx.SetFrom(common.HexToAddress(req.From))
	tx.SetTo(common.HexToAddress(req.To))
	tx.SetValue(value)
	tx.SetTimestamp(req.Timestamp)
	tx.SetNonce(req.Nonce)
	tx.SetChainID(req.ChainId)
	tx.SetPayload(payloadBuf)
	tx.SetAlg(algorithm.Algorithm(req.Alg))
	tx.SetSign(byteutils.Hex2Bytes(req.Sign))
	tx.SetPayerSign(byteutils.Hex2Bytes(req.PayerSign))

	if err != nil {
		return nil, status.Error(codes.InvalidArgument, ErrMsgBuildTransactionFail)
	}
	if err = s.tm.PushAndRelay(tx); err != nil {
		return nil, status.Error(codes.InvalidArgument, ErrMsgInvalidTransaction)
	}
	return &rpcpb.SendTransactionResponse{
		Hash: byteutils.Bytes2Hex(tx.Hash()),
	}, nil
}

// Subscribe to listen event
func (s *APIService) Subscribe(req *rpcpb.SubscribeRequest, stream rpcpb.ApiService_SubscribeServer) error {

	eventSub, err := core.NewEventSubscriber(1024, req.Topics)
	if err != nil {
		return err
	}

	s.ee.Register(eventSub)
	defer s.ee.Deregister(eventSub)

	for {
		select {
		case <-stream.Context().Done():
			return stream.Context().Err()
		case event := <-eventSub.EventChan():
			err := stream.Send(&rpcpb.SubscribeResponse{
				Topic: event.Topic,
				Hash:  event.Data,
			})
			// TODO : Send timeout
			if err != nil {
				return err
			}
		}
	}
}<|MERGE_RESOLUTION|>--- conflicted
+++ resolved
@@ -19,10 +19,7 @@
 	"github.com/gogo/protobuf/proto"
 	"github.com/medibloc/go-medibloc/common"
 	"github.com/medibloc/go-medibloc/common/trie"
-<<<<<<< HEAD
 	"github.com/medibloc/go-medibloc/consensus/dpos"
-=======
->>>>>>> 92afa23f
 	"github.com/medibloc/go-medibloc/core"
 	"github.com/medibloc/go-medibloc/core/pb"
 	"github.com/medibloc/go-medibloc/crypto/signature/algorithm"
@@ -34,7 +31,6 @@
 	"google.golang.org/grpc/status"
 )
 
-<<<<<<< HEAD
 func candidate2rpcCandidate(candidate *core.Account) (*rpcpb.Candidate, error) {
 	return &rpcpb.Candidate{
 		Address:   candidate.Address.Hex(),
@@ -167,8 +163,6 @@
 	return nil, status.Error(codes.InvalidArgument, ErrMsgInvalidDataType)
 }
 
-=======
->>>>>>> 92afa23f
 // APIService is blockchain api rpc service.
 type APIService struct {
 	bm *core.BlockManager
@@ -213,7 +207,7 @@
 	if err != nil {
 		return coreAccount2rpcAccount(nil, req.Address), nil
 	}
-<<<<<<< HEAD
+	return coreAccount2rpcAccount(acc, req.Address), nil
 	return &rpcpb.GetAccountStateResponse{
 		Address: acc.Address.Hex(),
 		Balance: acc.Balance.String(),
@@ -226,9 +220,6 @@
 		//TxsSend:       byteutils.BytesSlice2HexSlice(acc.TxsFrom()),
 		//TxsGet:        byteutils.BytesSlice2HexSlice(acc.TxsTo()),
 	}, nil
-=======
-	return coreAccount2rpcAccount(acc, req.Address), nil
->>>>>>> 92afa23f
 }
 
 // GetBlock returns block
@@ -277,15 +268,12 @@
 		return nil, status.Error(codes.Internal, ErrMsgInternalError)
 	}
 	for _, candidate := range candidates {
-<<<<<<< HEAD
 		acc, err := block.State().AccState().GetAccount(candidate)
 		if err != nil {
 			return nil, status.Error(codes.Internal, ErrMsgConvertAccountFailed)
 		}
 		rpcCandidate, err := candidate2rpcCandidate(acc)
-=======
 		rpcCandidate, err := dposCandidate2rpcCandidate(candidate)
->>>>>>> 92afa23f
 		if err != nil {
 			return nil, status.Error(codes.Internal, ErrMsgConvertAccountFailed)
 		}
@@ -307,21 +295,12 @@
 		return nil, status.Error(codes.Internal, ErrMsgInternalError)
 	}
 	for _, addr := range addrs {
-<<<<<<< HEAD
+		addresses = append(addresses, addr.Hex())
+	}
 		acc, err := block.State().GetAccount(addr)
 		if err != nil {
 			return nil, status.Error(codes.Internal, ErrMsgConvertAccountFailed)
 		}
-
-		rpcAcc, err := coreAcc2rpcAcc(acc)
-		if err != nil {
-			return nil, status.Error(codes.Internal, ErrMsgConvertAccountFailed)
-		}
-		rpcAccs = append(rpcAccs, rpcAcc)
-=======
-		addresses = append(addresses, addr.Hex())
->>>>>>> 92afa23f
-	}
 
 	return &rpcpb.GetDynastyResponse{
 		Addresses: addresses,
@@ -341,16 +320,13 @@
 	}, nil
 }
 
-<<<<<<< HEAD
-// GetCurrentAccountTransactions returns transactions of the account
-func (s *APIService) GetCurrentAccountTransactions(ctx context.Context,
-	req *rpcpb.GetCurrentAccountTransactionsRequest) (*rpcpb.TransactionsResponse, error) {
-	var txs []*rpcpb.TransactionResponse
-
-	address := common.HexToAddress(req.Address)
-	poolTxs := s.tm.GetByAddress(address)
-	tailBlock := s.bm.TailBlock()
-
+// GetPendingTransactions sends all transactions in the transaction pool
+func (s *APIService) GetPendingTransactions(ctx context.Context, req *rpcpb.NonParamRequest) (*rpcpb.GetTransactionsResponse, error) {
+	txs := core.Transactions(s.tm.GetAll())
+	rpcTxs := coreTxs2rpcTxs(txs, false)
+
+	return &rpcpb.GetTransactionsResponse{
+		Transactions: rpcTxs,
 	for _, tx := range poolTxs {
 		corePbTx, err := tx.ToProto()
 		if err != nil {
@@ -389,15 +365,9 @@
 			}
 		}
 	}
-=======
-// GetPendingTransactions sends all transactions in the transaction pool
-func (s *APIService) GetPendingTransactions(ctx context.Context, req *rpcpb.NonParamRequest) (*rpcpb.GetTransactionsResponse, error) {
-	txs := core.Transactions(s.tm.GetAll())
-	rpcTxs := coreTxs2rpcTxs(txs, false)
->>>>>>> 92afa23f
-
-	return &rpcpb.GetTransactionsResponse{
-		Transactions: rpcTxs,
+
+	return &rpcpb.TransactionsResponse{
+		Transactions: txs,
 	}, nil
 }
 
@@ -415,14 +385,11 @@
 	executed := true
 	tx := new(core.Transaction)
 	txHash := byteutils.Hex2Bytes(req.Hash)
-<<<<<<< HEAD
+	pb, err := tailBlock.State().GetTx(txHash)
+	// If tx is in txPool
 
 	pbTx := new(corepb.Transaction)
 	pb, err := tailBlock.State().DataState().GetTx(txHash)
-=======
-	pb, err := tailBlock.State().GetTx(txHash)
-	// If tx is in txPool
->>>>>>> 92afa23f
 	if err != nil {
 		if err != trie.ErrNotFound {
 			return nil, status.Error(codes.Internal, ErrMsgGetTransactionFailed)
