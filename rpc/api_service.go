--- conflicted
+++ resolved
@@ -235,15 +235,12 @@
 		return CoreTx2rpcTx(tx, false)
 	}
 	// If tx is already included in a block
-<<<<<<< HEAD
 	return CoreTx2rpcTx(tx, true)
-=======
-	return coreTx2rpcTx(tx, true)
 }
 
 // GetTransactionReceipt returns transaction receipt
 func (s *APIService) GetTransactionReceipt(ctx context.Context, req *rpcpb.GetTransactionRequest) (*rpcpb.
-	GetTransactionReceiptResponse, error) {
+GetTransactionReceiptResponse, error) {
 	if len(req.Hash) != 64 {
 		return nil, status.Error(codes.NotFound, ErrMsgInvalidTxHash)
 	}
@@ -294,7 +291,6 @@
 	return &rpcpb.GetTransactionsResponse{
 		Transactions: txs,
 	}, nil
->>>>>>> e19c6449
 }
 
 // SendTransaction sends transaction
