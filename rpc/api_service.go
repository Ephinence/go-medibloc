--- conflicted
+++ resolved
@@ -337,22 +337,13 @@
 // TODO Need GETALL(?)
 func (s *APIService) GetPendingTransactions(ctx context.Context,
 	req *rpcpb.NonParamRequest) (*rpcpb.Transactions, error) {
-<<<<<<< HEAD
-	txs := s.tm.GetAll()
-	rpcTxs := transactions2rpcTxs(txs, false)
-
-	return &rpcpb.Transactions{
-		Transactions: rpcTxs,
-	}, nil
-=======
 	// txs := s.tm.GetAll()
-	// rpcTxs := coreTxs2rpcTxs(txs, false)
+	// rpcTxs := transactions2rpcTxs(txs, false)
 	//
 	// return &rpcpb.Transactions{
 	// 	Transactions: rpcTxs,
 	// }, nil
 	return nil, nil
->>>>>>> eab1703d
 }
 
 // GetTransaction returns transaction
