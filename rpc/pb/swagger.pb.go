--- conflicted
+++ resolved
@@ -23,7 +23,7 @@
         "operationId": "GetAccount",
         "responses": {
           "200": {
-            "description": "A successful response.",
+            "description": "",
             "schema": {
               "$ref": "#/definitions/rpcpbGetAccountResponse"
             }
@@ -65,48 +65,12 @@
         ]
       }
     },
-<<<<<<< HEAD
-=======
-    "/v1/account/{address}/transactions": {
-      "get": {
-        "operationId": "GetAccountTransactions",
-        "responses": {
-          "200": {
-            "description": "A successful response.",
-            "schema": {
-              "$ref": "#/definitions/rpcpbGetTransactionsResponse"
-            }
-          }
-        },
-        "parameters": [
-          {
-            "name": "address",
-            "description": "Hex string of the account addresss.",
-            "in": "path",
-            "required": true,
-            "type": "string"
-          },
-          {
-            "name": "include_pending",
-            "description": "Whether or not to include pending transactions. Default is true.",
-            "in": "query",
-            "required": false,
-            "type": "boolean",
-            "format": "boolean"
-          }
-        ],
-        "tags": [
-          "ApiService"
-        ]
-      }
-    },
->>>>>>> 5660ea3d
     "/v1/block": {
       "get": {
         "operationId": "GetBlock",
         "responses": {
           "200": {
-            "description": "A successful response.",
+            "description": "",
             "schema": {
               "$ref": "#/definitions/rpcpbGetBlockResponse"
             }
@@ -146,7 +110,7 @@
         "operationId": "GetBlocks",
         "responses": {
           "200": {
-            "description": "A successful response.",
+            "description": "",
             "schema": {
               "$ref": "#/definitions/rpcpbGetBlocksResponse"
             }
@@ -178,7 +142,7 @@
         "operationId": "GetCandidates",
         "responses": {
           "200": {
-            "description": "A successful response.",
+            "description": "",
             "schema": {
               "$ref": "#/definitions/rpcpbGetCandidatesResponse"
             }
@@ -194,7 +158,7 @@
         "operationId": "GetDynasty",
         "responses": {
           "200": {
-            "description": "A successful response.",
+            "description": "",
             "schema": {
               "$ref": "#/definitions/rpcpbGetDynastyResponse"
             }
@@ -210,7 +174,7 @@
         "operationId": "HealthCheck",
         "responses": {
           "200": {
-            "description": "A successful response.",
+            "description": "",
             "schema": {
               "$ref": "#/definitions/rpcpbHealthCheckResponse"
             }
@@ -226,7 +190,7 @@
         "operationId": "GetMedState",
         "responses": {
           "200": {
-            "description": "A successful response.",
+            "description": "",
             "schema": {
               "$ref": "#/definitions/rpcpbGetMedStateResponse"
             }
@@ -242,7 +206,7 @@
         "operationId": "Subscribe",
         "responses": {
           "200": {
-            "description": "A successful response.(streaming responses)",
+            "description": "(streaming responses)",
             "schema": {
               "$ref": "#/definitions/rpcpbSubscribeResponse"
             }
@@ -269,7 +233,7 @@
         "operationId": "GetTransaction",
         "responses": {
           "200": {
-            "description": "A successful response.",
+            "description": "",
             "schema": {
               "$ref": "#/definitions/rpcpbGetTransactionResponse"
             }
@@ -292,7 +256,7 @@
         "operationId": "SendTransaction",
         "responses": {
           "200": {
-            "description": "A successful response.",
+            "description": "",
             "schema": {
               "$ref": "#/definitions/rpcpbSendTransactionResponse"
             }
@@ -343,7 +307,7 @@
         "operationId": "GetPendingTransactions",
         "responses": {
           "200": {
-            "description": "A successful response.",
+            "description": "",
             "schema": {
               "$ref": "#/definitions/rpcpbGetTransactionsResponse"
             }
