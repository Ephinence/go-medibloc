--- conflicted
+++ resolved
@@ -791,11 +791,7 @@
 }
 
 // ExecuteTransaction on given block state
-<<<<<<< HEAD
 func (b *Block) ExecuteTransaction(exeTx *transaction.ExecutableTx) (*coreState.Receipt, error) {
-=======
-func (b *Block) ExecuteTransaction(transaction *Transaction) (*Receipt, error) {
->>>>>>> eab1703d
 	// Executing process consists of two major parts
 	// Part 1 : Verify transaction and not affect state trie
 	// Part 2 : Execute transaction and affect state trie(store)
@@ -809,32 +805,8 @@
 		return nil, err
 	}
 
-<<<<<<< HEAD
 	// STEP 3. Check tx components and set cpu, net usage on receipt
 	bw := exeTx.Bandwidth()
-=======
-	// STEP 2. Check tx type
-	tx, err := TxConv(transaction)
-	if err != nil {
-		return nil, err
-	}
-
-	// STEP 3. Check tx components and set cpu, net usage on receipt
-	cpuUsage, netUsage := tx.Bandwidth()
-	cpuPoints, err := b.state.cpuPrice.Mul(util.NewUint128FromUint(cpuUsage))
-	if err != nil {
-		return nil, err
-	}
-	netPoints, err := b.state.netPrice.Mul(util.NewUint128FromUint(netUsage))
-	if err != nil {
-		return nil, err
-	}
-
-	points, err := cpuPoints.Add(netPoints)
-	if err != nil {
-		return nil, err
-	}
->>>>>>> eab1703d
 
 	// STEP 4. Check bandwidth (Exceeding block's max cpu/net bandwidth)
 	if err := bs.checkBandwidthLimit(bw); err != nil {
@@ -895,10 +867,6 @@
 
 // VerifyExecution executes txs in block and verify root hashes using block header
 func (b *Block) VerifyExecution(parent *Block, consensus Consensus) error {
-<<<<<<< HEAD
-
-=======
->>>>>>> eab1703d
 	err := b.BeginBatch()
 	if err != nil {
 		return err
@@ -971,26 +939,18 @@
 }
 
 // Execute executes a transaction.
-<<<<<<< HEAD
 func (b *Block) Execute(tx *coreState.Transaction) error {
-=======
-func (b *Block) Execute(tx *Transaction) error {
->>>>>>> eab1703d
 	err := b.BeginBatch()
 	if err != nil {
 		return err
 	}
 
-<<<<<<< HEAD
 	exeTx, err := transaction.NewExecutableTx(tx)
 	if err != nil {
 		return err
 	}
 
 	receipt, err := b.ExecuteTransaction(exeTx)
-=======
-	receipt, err := b.ExecuteTransaction(tx)
->>>>>>> eab1703d
 	if receipt == nil {
 		logging.Console().WithFields(logrus.Fields{
 			"err":         err,
