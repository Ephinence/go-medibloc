--- conflicted
+++ resolved
@@ -161,14 +161,12 @@
 	ErrNotInVoters                      = errors.New("voter is not in voters")
 	ErrCannotUseZeroValue               = errors.New("value should be larger than zero")
 	ErrFailedToDirectPush               = errors.New("cannot direct push to chain")
-<<<<<<< HEAD
 	ErrSystemError                      = errors.New("undefined system error has been occurred")
 	ErrExceedBlockMaxCPUUsage           = errors.New("transaction exceeds block's max cpu usage")
 	ErrExceedBlockMaxNetUsage           = errors.New("transaction exceeds block's max net usage")
 	ErrCannotConvertReceipt             = errors.New("proto message cannot be converted into Receipt")
 	ErrInvalidReceiptToProto            = errors.New("receipt cannot be converted into proto")
 	ErrNoTransactionReceipt             = errors.New("failed to load transaction receipt")
-=======
 	ErrAlreadyHaveAlias                 = errors.New("already have a alias name")
 	ErrAliasAlreadyTaken                = errors.New("already occupied alias")
 	ErrAliasEmptyString                 = errors.New("aliasname should not be empty string")
@@ -177,7 +175,6 @@
 	ErrAliasFirsLetter                  = errors.New("first letter of alias name should not be a number")
 	ErrAliasNotExist                    = errors.New("doesn't have any alias")
 	ErrAliasCollateralLimit             = errors.New("not enough transaction value for alias collateral")
->>>>>>> 5660ea3d
 )
 
 // HashableBlock is an interface that can get its own or parent's hash.
