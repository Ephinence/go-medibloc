// Copyright (C) 2018  MediBloc
//
// This program is free software: you can redistribute it and/or modify
// it under the terms of the GNU General Public License as published by
// the Free Software Foundation, either version 3 of the License, or
// (at your option) any later version.
//
// This program is distributed in the hope that it will be useful,
// but WITHOUT ANY WARRANTY; without even the implied warranty of
// MERCHANTABILITY or FITNESS FOR A PARTICULAR PURPOSE.  See the
// GNU General Public License for more details.
//
// You should have received a copy of the GNU General Public License
// along with this program.  If not, see <https://www.gnu.org/licenses/>

package core

import (
	"sync"

	"time"

	"github.com/gogo/protobuf/proto"
	"github.com/medibloc/go-medibloc/core/pb"
	"github.com/medibloc/go-medibloc/medlet/pb"
	"github.com/medibloc/go-medibloc/net"
	"github.com/medibloc/go-medibloc/storage"
	"github.com/medibloc/go-medibloc/util/byteutils"
	"github.com/medibloc/go-medibloc/util/logging"
	"github.com/sirupsen/logrus"
)

var (
	defaultBlockMessageChanSize = 128
	newBlockBroadcastTimeLimit  = 3 * time.Second
)

// BlockManager handles all logic related to BlockChain and BlockPool.
type BlockManager struct {
	mu        sync.RWMutex
	bc        *BlockChain
	bp        *BlockPool
	tm        *TransactionManager
	ns        net.Service
	consensus Consensus
	txMap     TxFactory

	syncService          SyncService
	syncActivationHeight uint64

	receiveBlockMessageCh chan net.Message
	requestBlockMessageCh chan net.Message
	quitCh                chan int
}

func (b *BlockManager) TxMap() TxFactory {
	return b.txMap
}

//SetTxMap inject txMap
func (b *BlockManager) SetTxMap(txMap TxFactory) {
	b.txMap = txMap
}

// NewBlockManager returns BlockManager.
func NewBlockManager(cfg *medletpb.Config) (*BlockManager, error) {
	bp, err := NewBlockPool(int(cfg.Chain.BlockPoolSize))
	if err != nil {
		logging.Console().WithFields(logrus.Fields{
			"err": err,
		}).Error("Failed to create blockpool.")
		return nil, err
	}
	bc, err := NewBlockChain(cfg)
	if err != nil {
		logging.Console().WithFields(logrus.Fields{
			"err": err,
		}).Error("Failed to create blockchain.")
		return nil, err
	}
	return &BlockManager{
		bc:                    bc,
		bp:                    bp,
		syncActivationHeight:  cfg.Sync.SyncActivationHeight,
		receiveBlockMessageCh: make(chan net.Message, defaultBlockMessageChanSize),
		requestBlockMessageCh: make(chan net.Message, defaultBlockMessageChanSize),
		quitCh:                make(chan int, 1),
	}, nil
}

// InjectEmitter inject emitter generated from medlet to block manager
func (bm *BlockManager) InjectEmitter(emitter *EventEmitter) {
	bm.bc.SetEventEmitter(emitter)
}

// InjectTransactionManager inject transaction manager from medlet to block manager
func (bm *BlockManager) InjectTransactionManager(tm *TransactionManager) {
	bm.tm = tm
}

//InjectSyncService inject sync service generated from medlet to block manager
func (bm *BlockManager) InjectSyncService(syncService SyncService) {
	bm.syncService = syncService
}

// Setup sets up BlockManager.
func (bm *BlockManager) Setup(genesis *corepb.Genesis, stor storage.Storage, ns net.Service, consensus Consensus) error {
	bm.consensus = consensus

	err := bm.bc.Setup(genesis, consensus, stor)
	if err != nil {
		logging.Console().WithFields(logrus.Fields{
			"err": err,
		}).Error("Failed to setup Blockchain.")
		return err
	}

	if ns != nil {
		bm.ns = ns
		bm.registerInNetwork()
	}
	return nil
}

// Start starts BlockManager service.
func (bm *BlockManager) Start() {
	logging.Console().Info("Starting BlockManager...")
	go bm.loop()
}

// Stop stops BlockManager service.
func (bm *BlockManager) Stop() {
	logging.Console().Info("Stopping BlockManager...")
	bm.quitCh <- 0
}

func (bm *BlockManager) registerInNetwork() {
	bm.ns.Register(net.NewSubscriber(bm, bm.receiveBlockMessageCh, true, MessageTypeNewBlock, net.MessageWeightNewBlock))
	bm.ns.Register(net.NewSubscriber(bm, bm.receiveBlockMessageCh, false, MessageTypeResponseBlock, net.MessageWeightZero))
	bm.ns.Register(net.NewSubscriber(bm, bm.requestBlockMessageCh, false, MessageTypeRequestBlock, net.MessageWeightZero))
}

// ChainID return BlockChain.ChainID
func (bm *BlockManager) ChainID() uint32 {
	bm.mu.RLock()
	defer bm.mu.RUnlock()
	return bm.bc.ChainID()
}

// BlockByHeight returns the block contained in the chain by height.
func (bm *BlockManager) BlockByHeight(height uint64) (*Block, error) {
	bm.mu.RLock()
	defer bm.mu.RUnlock()
	return bm.bc.BlockByHeight(height)
}

// BlockByHash returns the block contained in the chain by hash.
func (bm *BlockManager) BlockByHash(hash []byte) *Block {
	bm.mu.RLock()
	defer bm.mu.RUnlock()
	return bm.bc.BlockByHash(hash)
}

// TailBlock getter for mainTailBlock
func (bm *BlockManager) TailBlock() *Block {
	bm.mu.RLock()
	defer bm.mu.RUnlock()
	return bm.bc.MainTailBlock()
}

// LIB returns latest irreversible block of the chain.
func (bm *BlockManager) LIB() *Block {
	bm.mu.RLock()
	defer bm.mu.RUnlock()
	return bm.bc.LIB()
}

// Relay relays BlockData to network.
func (bm *BlockManager) Relay(bd *BlockData) {
	bm.ns.Relay(MessageTypeNewBlock, bd, net.MessagePriorityHigh)
}

// BroadCast broadcasts BlockData to network.
func (bm *BlockManager) BroadCast(bd *BlockData) {
	logging.Console().WithFields(logrus.Fields{
		"hash":   bd.Hash(),
		"height": bd.height,
	}).Info("block is broadcasted")
	bm.ns.Broadcast(MessageTypeNewBlock, bd, net.MessagePriorityHigh)
}

// PushBlockData pushes block data.
func (bm *BlockManager) PushBlockData(bd *BlockData) error {
	return bm.push(bd)
}

func (bm *BlockManager) push(bd *BlockData) error {
	bm.mu.Lock()
	defer bm.mu.Unlock()
	if bm.bc.chainID != bd.ChainID() {
		return ErrInvalidChainID
	}

	if bm.bp.Has(bd) || bm.bc.BlockByHash(bd.Hash()) != nil {
		logging.WithFields(logrus.Fields{
			"blockData": bd,
		}).Debug("Found duplicated blockData.")
		return ErrDuplicatedBlock
	}

	if bd.Height() <= bm.bc.LIB().Height() {
		logging.WithFields(logrus.Fields{
			"blockData": bd,
		}).Debug("Received a block forked before current LIB.")
		return ErrCannotRevertLIB
	}

	// TODO @cl9200 Filter blocks of same height.

	if err := bd.VerifyIntegrity(); err != nil {
		logging.WithFields(logrus.Fields{
			"err": err,
		}).Debug("Failed to verify block signatures.")
		return err
	}

	//// TODO @drsleepytiger
	//if err := bm.consensus.VerifyProposer(bm.bc, bd); err != nil {
	//	logging.WithFields(logrus.Fields{
	//		"err":       err,
	//		"blockData": bd,
	//	}).Debug("Failed to verify blockData.")
	//	return err
	//}

	if err := bm.bp.Push(bd); err != nil {
		logging.Console().WithFields(logrus.Fields{
			"err":       err,
			"blockData": bd,
		}).Error("Failed to push to block pool.")
		return err
	}

	// Parent block doesn't exist in blockchain.
	parentOnChain := bm.bc.BlockByHash(bd.ParentHash())
	if parentOnChain == nil {
		return nil
	}

	if bm.bc.IsForkedBeforeLIB(parentOnChain) {
		logging.WithFields(logrus.Fields{
			"blockData": bd,
		}).Debug("Received a block forked before current LIB.")
		return ErrCannotRevertLIB
	}

	// Parent block exists in blockchain.
	all, tails, fails := bm.findDescendantBlocks(parentOnChain)
	for _, fail := range fails {
		bm.bp.Remove(fail)
	}
	if len(all) == 0 {
		logging.Console().WithFields(logrus.Fields{
			"parent": parentOnChain,
			"block":  bd,
		}).Error("Failed to find descendant blocks.")
		return ErrCannotExecuteOnParentBlock
	}

	bm.bc.PutVerifiedNewBlocks(parentOnChain, all, tails)

	for _, block := range all {
		bm.bp.Remove(block)
	}

	newTail := bm.consensus.ForkChoice(bm.bc)
	revertBlocks, newBlocks, err := bm.bc.SetTailBlock(newTail)
	if err != nil {
		logging.WithFields(logrus.Fields{
			"err": err,
		}).Error("Failed to set new tail block.")
		return err
	}
	// REVERT
	if len(revertBlocks) != 0 {
		if err := bm.revertBlocks(revertBlocks, newBlocks); err != nil {
			return nil
		}
	}

	newLIB := bm.consensus.FindLIB(bm.bc)
	err = bm.bc.SetLIB(newLIB)
	if err != nil {
		logging.WithFields(logrus.Fields{
			"err": err,
		}).Error("Failed to set LIB.")
	}

	logging.Console().WithFields(logrus.Fields{
		"block": bd,
		"ts":    time.Unix(bd.Timestamp(), 0),
		"tail":  newTail,
		"lib":   newLIB,
	}).Info("Block pushed.")

	return nil
}

func (bm *BlockManager) findDescendantBlocks(parent *Block) (all []*Block, tails []*Block, fails []*BlockData) {
	children := bm.bp.FindChildren(parent)
	for _, v := range children {
		childData := v.(*BlockData)

		err := bm.consensus.VerifyProposer(childData, parent)
		if err != nil {
			logging.Console().WithFields(logrus.Fields{
				"err":       err,
				"blockData": childData,
				"parent":    parent,
			}).Warn("Failed to verifyProposer")
			fails = append(fails, childData)
			continue
		}

		block, err := childData.ExecuteOnParentBlock(parent, bm.txMap)
		if err != nil {
			logging.Console().WithFields(logrus.Fields{
				"err":    err,
				"block":  block,
				"parent": parent,
			}).Warn("Failed to execute on a parent block.")
			fails = append(fails, childData)
			continue
		}

		childAll, childTails, childFail := bm.findDescendantBlocks(block)

		all = append(all, block)
		all = append(all, childAll...)

		if len(childTails) == 0 {
			tails = append(tails, block)
		} else {
			tails = append(tails, childTails...)
		}

		fails = append(fails, childFail...)
	}
	return all, tails, fails
}

func (bm *BlockManager) revertBlocks(blocks []*Block, newBlocks []*Block) error {
	var txs = make(map[*Transaction]bool)

	for _, newBlock := range newBlocks {
		for _, tx := range newBlock.Transactions() {
			txs[tx] = true
		}
	}

	for _, block := range blocks {
		for _, tx := range block.Transactions() {
			if txs[tx] != true {
				// Return transactions
				err := bm.tm.Push(tx)
				if err != nil {
					return err
				}
			}
		}
		if bm.bc.eventEmitter != nil {
			event := &Event{
				Topic: TopicRevertBlock,
				Data:  block.String(),
			}
			bm.bc.eventEmitter.Trigger(event)
		}
		logging.Console().Warn("A block is reverted.")
	}
	return nil
}

// requestMissingBlock requests a missing block to connect to blockchain.
func (bm *BlockManager) requestMissingBlock(sender string, bd *BlockData) error {
	bm.mu.RLock()
	defer bm.mu.RUnlock()
	// Block already in the chain.
	if bm.bc.BlockByHash(bd.Hash()) != nil {
		return nil
	}

	// Block not included in BlockPool.
	if !bm.bp.Has(bd) {
		return nil
	}

	v := bm.bp.FindUnlinkedAncestor(bd)
	unlinkedBlock := v.(*BlockData)

	downloadMsg := &corepb.DownloadParentBlock{
		Hash: unlinkedBlock.Hash(),
		Sign: unlinkedBlock.Signature(),
	}
	bytes, err := proto.Marshal(downloadMsg)
	if err != nil {
		logging.WithFields(logrus.Fields{
			"err":   err,
			"block": unlinkedBlock,
		}).Debug("Failed to marshal download parent request.")
		return err
	}

	return bm.ns.SendMsg(MessageTypeRequestBlock, bytes, sender, net.MessagePriorityNormal)
}

func (bm *BlockManager) loop() {
	for {
		select {
		case <-bm.quitCh:
			return
		case msg := <-bm.receiveBlockMessageCh:
			go bm.handleReceiveBlock(msg)
		case msg := <-bm.requestBlockMessageCh:
			go bm.handleRequestBlock(msg)
		}
	}
}

func (bm *BlockManager) handleReceiveBlock(msg net.Message) {
	if msg.MessageType() != MessageTypeNewBlock && msg.MessageType() != MessageTypeResponseBlock {
		logging.WithFields(logrus.Fields{
			"msgType": msg.MessageType(),
			"msg":     msg,
		}).Debug("Received unregistered message.")
		return
	}

	bd, err := BytesToBlockData(msg.Data())
	if err != nil {
		return
	}

	if msg.MessageType() == MessageTypeNewBlock {
		ts := time.Unix(bd.Timestamp(), 0)
		now := time.Now()
		if (ts.After(now) && (ts.Sub(now) > newBlockBroadcastTimeLimit)) || (now.After(ts) && (now.Sub(ts) > newBlockBroadcastTimeLimit)) {
			logging.WithFields(logrus.Fields{
				"block": bd,
				"ts":    ts,
				"now":   now,
			}).Warn("New block broadcast timeout.")
			return
		}
	}

	err = bm.push(bd)
	if err != nil {
		return
	}

<<<<<<< HEAD
	ok := bm.activateSync(bd)
	if !ok {
=======
	if bm.syncService != nil && bd.Height() > bm.bc.MainTailBlock().Height()+bm.syncActivationHeight {
		if err := bm.syncService.ActiveDownload(); err != nil {
			logging.WithFields(logrus.Fields{
				"newBlockHeight":       bd.Height(),
				"mainTailBlockHeight":  bm.bc.MainTailBlock().Height(),
				"syncActivationHeight": bm.syncActivationHeight,
				"err":                  err,
			}).Debug("Failed to activate sync download manager.")
		} else {
			logging.Console().WithFields(logrus.Fields{
				"newBlockHeight":       bd.Height(),
				"mainTailBlockHeight":  bm.bc.MainTailBlock().Height(),
				"syncActivationHeight": bm.syncActivationHeight,
			}).Info("Sync download manager is activated.")
		}
	} else {
>>>>>>> 1b8ddcd2
		err = bm.requestMissingBlock(msg.MessageFrom(), bd)
		if err != nil {
			logging.Console().WithFields(logrus.Fields{
				"sender": msg.MessageFrom(),
				"block":  bd,
				"err":    err,
			}).Error("Failed to request missing block.")

			return
		}
	}

	if msg.MessageType() == MessageTypeNewBlock {
		bm.Relay(bd)
	}
}

func (bm *BlockManager) activateSync(bd *BlockData) bool {
	if bm.syncService == nil {
		return false
	}

	if bm.syncService.IsDownloadActivated() {
		return true
	}

	if bd.Height() <= bm.bc.MainTailBlock().Height()+bm.syncActivationHeight {
		return false
	}

	if err := bm.syncService.ActiveDownload(); err != nil {
		logging.WithFields(logrus.Fields{
			"newBlockHeight":       bd.Height(),
			"mainTailBlockHeight":  bm.bc.MainTailBlock().Height(),
			"syncActivationHeight": bm.syncActivationHeight,
			"err": err,
		}).Debug("Failed to activate sync download manager.")
		return false
	}

	logging.Console().WithFields(logrus.Fields{
		"newBlockHeight":       bd.Height(),
		"mainTailBlockHeight":  bm.bc.MainTailBlock().Height(),
		"syncActivationHeight": bm.syncActivationHeight,
	}).Info("Sync download manager is activated.")
	return true
}

func (bm *BlockManager) handleRequestBlock(msg net.Message) {
	bm.mu.RLock()
	defer bm.mu.RUnlock()
	if msg.MessageType() != MessageTypeRequestBlock {
		logging.Console().WithFields(logrus.Fields{
			"msgType": msg.MessageType(),
			"msg":     msg,
		}).Error("Received unregistered message.")
		return
	}

	pbDownloadParentBlock := new(corepb.DownloadParentBlock)
	if err := proto.Unmarshal(msg.Data(), pbDownloadParentBlock); err != nil {
		logging.WithFields(logrus.Fields{
			"err":     err,
			"msgType": msg.MessageType(),
			"msg":     msg,
		}).Debug("Failed to unmarshal download parent block msg.")
		return
	}

	if byteutils.Equal(pbDownloadParentBlock.Hash, GenesisHash) {
		logging.WithFields(logrus.Fields{
			"hash": byteutils.Bytes2Hex(pbDownloadParentBlock.Hash),
		}).Debug("Asked to download genesis's parent, ignore it.")
		return
	}

	block := bm.bc.BlockByHash(pbDownloadParentBlock.Hash)
	if block == nil {
		logging.WithFields(logrus.Fields{
			"hash": byteutils.Bytes2Hex(pbDownloadParentBlock.Hash),
		}).Debug("Failed to find the block asked for.")
		return
	}

	if !byteutils.Equal(block.Signature(), pbDownloadParentBlock.Sign) {
		logging.WithFields(logrus.Fields{
			"download.hash": byteutils.Bytes2Hex(pbDownloadParentBlock.Hash),
			"download.sign": byteutils.Bytes2Hex(pbDownloadParentBlock.Sign),
			"expect.sign":   byteutils.Bytes2Hex(block.Signature()),
		}).Debug("Failed to check the block's signature.")
		return
	}

	parent := bm.bc.BlockByHash(block.ParentHash())
	if parent == nil {
		logging.Console().WithFields(logrus.Fields{
			"block": block,
		}).Error("Failed to find the block's parent.")
		return
	}

	bytes, err := net.SerializableToBytes(parent)
	if err != nil {
		logging.Console().WithFields(logrus.Fields{
			"parent": parent,
			"err":    err,
		}).Error("Failed to serialize block's parent.")
		return
	}

	err = bm.ns.SendMsg(MessageTypeResponseBlock, bytes, msg.MessageFrom(), net.MessagePriorityNormal)
	if err != nil {
		logging.Console().WithFields(logrus.Fields{
			"receiver": msg.MessageFrom(),
			"err":      err,
		}).Error("Failed to send block response message..")
		return
	}

	logging.WithFields(logrus.Fields{
		"block":  block,
		"parent": parent,
	}).Debug("Responded to the download request.")
}<|MERGE_RESOLUTION|>--- conflicted
+++ resolved
@@ -458,27 +458,8 @@
 		return
 	}
 
-<<<<<<< HEAD
 	ok := bm.activateSync(bd)
 	if !ok {
-=======
-	if bm.syncService != nil && bd.Height() > bm.bc.MainTailBlock().Height()+bm.syncActivationHeight {
-		if err := bm.syncService.ActiveDownload(); err != nil {
-			logging.WithFields(logrus.Fields{
-				"newBlockHeight":       bd.Height(),
-				"mainTailBlockHeight":  bm.bc.MainTailBlock().Height(),
-				"syncActivationHeight": bm.syncActivationHeight,
-				"err":                  err,
-			}).Debug("Failed to activate sync download manager.")
-		} else {
-			logging.Console().WithFields(logrus.Fields{
-				"newBlockHeight":       bd.Height(),
-				"mainTailBlockHeight":  bm.bc.MainTailBlock().Height(),
-				"syncActivationHeight": bm.syncActivationHeight,
-			}).Info("Sync download manager is activated.")
-		}
-	} else {
->>>>>>> 1b8ddcd2
 		err = bm.requestMissingBlock(msg.MessageFrom(), bd)
 		if err != nil {
 			logging.Console().WithFields(logrus.Fields{
