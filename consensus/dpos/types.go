// Copyright (C) 2018  MediBloc
//
// This program is free software: you can redistribute it and/or modify
// it under the terms of the GNU General Public License as published by
// the Free Software Foundation, either version 3 of the License, or
// (at your option) any later version.
//
// This program is distributed in the hope that it will be useful,
// but WITHOUT ANY WARRANTY; without even the implied warranty of
// MERCHANTABILITY or FITNESS FOR A PARTICULAR PURPOSE.  See the
// GNU General Public License for more details.
//
// You should have received a copy of the GNU General Public License
// along with this program.  If not, see <https://www.gnu.org/licenses/>

package dpos

import (
	"errors"
	"time"
)

// Transaction's related to dpos
const (
	TxOpBecomeCandidate = "become_candidate"
	TxOpQuitCandidacy   = "quit_candidacy"
	TxOpVote            = "vote"
)

// Consensus properties.
const (
	BlockInterval  = 3 * time.Second
	NumberOfRounds = 1
	MaxVote        = 21

	miningTickInterval = 100 * time.Millisecond
	minMintDuration    = 500 * time.Millisecond
	maxMintDuration    = 1100 * time.Millisecond

	MinimumCandidateCollateral = "1000000000000000000"
)

// Error types of dpos package.
var (
<<<<<<< HEAD
	ErrAlreadyCandidate       = errors.New("account is already a candidate")
	ErrBlockMintedInNextSlot  = errors.New("cannot mint block now, there is a block minted in current slot")
	ErrInvalidBlockForgeTime  = errors.New("invalid time to forge block")
	ErrInvalidBlockInterval   = errors.New("invalid block interval")
	ErrInvalidBlockProposer   = errors.New("invalid block proposer")
	ErrInvalidBlockReward     = errors.New("invalid block reward")
	ErrInvalidDynastySize     = errors.New("invalid dynasty size")
	ErrNotCandidate           = errors.New("account is not a candidate")
	ErrNoVote                 = errors.New("vote to no one")
	ErrOverMaxVote            = errors.New("too many vote")
	ErrDuplicateVote          = errors.New("cannot vote multiple vote for same account")
	ErrWaitingBlockInLastSlot = errors.New("cannot mint block now, waiting for last block")
	ErrProposerConfigNotFound = errors.New("proposer config not found")
=======
	ErrAlreadyCandidate             = errors.New("account is already a candidate")
	ErrBlockMintedInNextSlot        = errors.New("cannot mint block now, there is a block minted in current slot")
	ErrInvalidBlockForgeTime        = errors.New("invalid time to forge block")
	ErrInvalidBlockInterval         = errors.New("invalid block interval")
	ErrInvalidBlockProposer         = errors.New("invalid block proposer")
	ErrInvalidBlockReward           = errors.New("invalid block reward")
	ErrInvalidDynastySize           = errors.New("invalid dynasty size")
	ErrNotCandidate                 = errors.New("account is not a candidate")
	ErrNoVote                       = errors.New("vote to no one")
	ErrOverMaxVote                  = errors.New("too many vote")
	ErrDuplicateVote                = errors.New("cannot vote multiple vote for same account")
	ErrWaitingBlockInLastSlot       = errors.New("cannot mint block now, waiting for last block")
	ErrNotEnoughCandidateCollateral = errors.New("candidate collateral is not enough")
>>>>>>> ad00b221
)<|MERGE_RESOLUTION|>--- conflicted
+++ resolved
@@ -42,21 +42,6 @@
 
 // Error types of dpos package.
 var (
-<<<<<<< HEAD
-	ErrAlreadyCandidate       = errors.New("account is already a candidate")
-	ErrBlockMintedInNextSlot  = errors.New("cannot mint block now, there is a block minted in current slot")
-	ErrInvalidBlockForgeTime  = errors.New("invalid time to forge block")
-	ErrInvalidBlockInterval   = errors.New("invalid block interval")
-	ErrInvalidBlockProposer   = errors.New("invalid block proposer")
-	ErrInvalidBlockReward     = errors.New("invalid block reward")
-	ErrInvalidDynastySize     = errors.New("invalid dynasty size")
-	ErrNotCandidate           = errors.New("account is not a candidate")
-	ErrNoVote                 = errors.New("vote to no one")
-	ErrOverMaxVote            = errors.New("too many vote")
-	ErrDuplicateVote          = errors.New("cannot vote multiple vote for same account")
-	ErrWaitingBlockInLastSlot = errors.New("cannot mint block now, waiting for last block")
-	ErrProposerConfigNotFound = errors.New("proposer config not found")
-=======
 	ErrAlreadyCandidate             = errors.New("account is already a candidate")
 	ErrBlockMintedInNextSlot        = errors.New("cannot mint block now, there is a block minted in current slot")
 	ErrInvalidBlockForgeTime        = errors.New("invalid time to forge block")
@@ -70,5 +55,5 @@
 	ErrDuplicateVote                = errors.New("cannot vote multiple vote for same account")
 	ErrWaitingBlockInLastSlot       = errors.New("cannot mint block now, waiting for last block")
 	ErrNotEnoughCandidateCollateral = errors.New("candidate collateral is not enough")
->>>>>>> ad00b221
+	ErrProposerConfigNotFound = errors.New("proposer config not found")
 )