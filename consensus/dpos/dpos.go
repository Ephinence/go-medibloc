--- conflicted
+++ resolved
@@ -459,6 +459,7 @@
 					"transaction": transaction.Hash(),
 					"err":         err,
 				}).Info("failed to execute transaction")
+				transaction.TriggerEvent(d.eventEmitter, core.TypeAccountTransactionDeleted)
 				continue
 			}
 			if err := block.BeginBatch(); err != nil {
@@ -482,17 +483,6 @@
 				}).Error("Failed to commit.")
 				return nil, err
 			}
-<<<<<<< HEAD
-=======
-		}
-
-		if receipt == nil {
-			logging.Console().WithFields(logrus.Fields{
-				"transaction": transaction.Hash(),
-				"err":         err,
-			}).Info("failed to execute transaction")
-			transaction.TriggerEvent(d.eventEmitter, core.TypeAccountTransactionDeleted)
->>>>>>> f0524b50
 			continue
 		}
 
